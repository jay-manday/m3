--- conflicted
+++ resolved
@@ -116,15 +116,11 @@
 
 			numSteps = firstStepIter.StepCount()
 			numSeries = firstSeriesIter.SeriesCount()
-			exhaustive = firstStepIter.Meta().Exhaustive
-		}
-
-		// Insert blocks sorted by start time
-<<<<<<< HEAD
+			exhaustive = b.Meta().Exhaustive
+		}
+
+		// Insert blocks sorted by start time.
 		sortedBlockList, ex, err = insertSortedBlock(b, sortedBlockList,
-=======
-		sortedBlockList, err = insertSortedBlock(b, sortedBlockList,
->>>>>>> 81b34bdd
 			numSteps, numSeries)
 		if err != nil {
 			return nil, false, err
@@ -273,6 +269,6 @@
 		meta:  meta,
 	}
 
-	exhaustive := blockSeriesIter.Meta().Exhaustive
+	exhaustive := b.Meta().Exhaustive
 	return blockList, exhaustive, nil
 }