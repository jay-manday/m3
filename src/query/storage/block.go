// Copyright (c) 2018 Uber Technologies, Inc.
//
// Permission is hereby granted, free of charge, to any person obtaining a copy
// of this software and associated documentation files (the "Software"), to deal
// in the Software without restriction, including without limitation the rights
// to use, copy, modify, merge, publish, distribute, sublicense, and/or sell
// copies of the Software, and to permit persons to whom the Software is
// furnished to do so, subject to the following conditions:
//
// The above copyright notice and this permission notice shall be included in
// all copies or substantial portions of the Software.
//
// THE SOFTWARE IS PROVIDED "AS IS", WITHOUT WARRANTY OF ANY KIND, EXPRESS OR
// IMPLIED, INCLUDING BUT NOT LIMITED TO THE WARRANTIES OF MERCHANTABILITY,
// FITNESS FOR A PARTICULAR PURPOSE AND NONINFRINGEMENT. IN NO EVENT SHALL THE
// AUTHORS OR COPYRIGHT HOLDERS BE LIABLE FOR ANY CLAIM, DAMAGES OR OTHER
// LIABILITY, WHETHER IN AN ACTION OF CONTRACT, TORT OR OTHERWISE, ARISING FROM,
// OUT OF OR IN CONNECTION WITH THE SOFTWARE OR THE USE OR OTHER DEALINGS IN
// THE SOFTWARE.

package storage

import (
	"sync"
	"time"

	"github.com/m3db/m3/src/query/block"
	"github.com/m3db/m3/src/query/cost"
	"github.com/m3db/m3/src/query/models"
	"github.com/m3db/m3/src/query/ts"
)

// FetchResultToBlockResult converts a fetch result into coordinator blocks
func FetchResultToBlockResult(
	result *FetchResult,
	query *FetchQuery,
	lookbackDuration time.Duration,
	enforcer cost.ChainedEnforcer,
) (block.Result, error) {
	multiBlock, err := NewMultiSeriesBlock(result.SeriesList, query,
		result.Exhaustive, lookbackDuration)
	if err != nil {
		return block.Result{}, err
	}

	accountedBlock := block.NewAccountedBlock(
		NewMultiBlockWrapper(multiBlock), enforcer)

	return block.Result{
		Blocks: []block.Block{accountedBlock},
	}, nil
}

// NewMultiBlockWrapper returns a block wrapper over an unconsolidated block.
func NewMultiBlockWrapper(
	unconsolidatedBlock block.UnconsolidatedBlock,
) block.Block {
	return &multiBlockWrapper{
		unconsolidated: unconsolidatedBlock,
	}
}

type multiBlockWrapper struct {
	consolidateError error
	once             sync.Once
	mu               sync.RWMutex
	consolidated     block.Block
	unconsolidated   block.UnconsolidatedBlock
}

<<<<<<< HEAD
func (m *multiBlockWrapper) Unconsolidated() (
	block.UnconsolidatedBlock, error) {
=======
func (m *multiBlockWrapper) Meta() block.Metadata {
	return m.unconsolidated.Meta()
}

func (m *multiBlockWrapper) Info() block.BlockInfo {
	return block.NewBlockInfo(block.BlockMultiSeries)
}

func (m *multiBlockWrapper) Unconsolidated() (block.UnconsolidatedBlock, error) {
>>>>>>> 81b34bdd
	return m.unconsolidated, nil
}

func (m *multiBlockWrapper) StepIter() (block.StepIter, error) {
	if err := m.consolidate(); err != nil {
		return nil, err
	}

	return m.consolidated.StepIter()
}

func (m *multiBlockWrapper) consolidate() error {
	m.once.Do(func() {
		m.mu.Lock()
		consolidated, err := m.unconsolidated.Consolidate()
		if err != nil {
			m.consolidateError = err
			m.mu.Unlock()
			return
		}

		m.consolidated = consolidated
		m.mu.Unlock()
	})

	return m.consolidateError
}

func (m *multiBlockWrapper) SeriesIter() (block.SeriesIter, error) {
	if err := m.consolidate(); err != nil {
		return nil, err
	}

	return m.consolidated.SeriesIter()
}

func (m *multiBlockWrapper) Close() error {
	return m.unconsolidated.Close()
}

type multiSeriesBlock struct {
	consolidated     bool
	lookbackDuration time.Duration
	meta             block.Metadata
	seriesList       ts.SeriesList
}

// NewMultiSeriesBlock returns a new unconsolidated block
func NewMultiSeriesBlock(
	seriesList ts.SeriesList,
	query *FetchQuery,
	exhaustive bool,
	lookbackDuration time.Duration,
) (block.UnconsolidatedBlock, error) {
	meta := block.Metadata{
		Bounds: models.Bounds{
			Start:    query.Start,
			Duration: query.End.Sub(query.Start),
			StepSize: query.Interval,
		},
		Exhaustive: exhaustive,
	}

	return multiSeriesBlock{
		seriesList:       seriesList,
		meta:             meta,
		lookbackDuration: lookbackDuration,
	}, nil
}

<<<<<<< HEAD
func (m multiSeriesBlock) Meta() block.Metadata {
	return m.meta
=======
func (m multiSeriesBlock) WithMetadata(
	meta block.Metadata,
	seriesMeta []block.SeriesMeta,
) (block.UnconsolidatedBlock, error) {
	if len(seriesMeta) != len(m.seriesList) {
		return nil, errors.New("mismatched meta size")
	}

	block := multiSeriesBlock{
		meta:       meta,
		seriesList: m.seriesList,
	}

	for i, meta := range seriesMeta {
		block.seriesList[i].Tags = meta.Tags
	}

	return block, nil
>>>>>>> 81b34bdd
}

func (m multiSeriesBlock) StepCount() int {
	// If series has fewer points then it should return NaNs
	return m.meta.Bounds.Steps()
}

func (m multiSeriesBlock) StepIter() (block.UnconsolidatedStepIter, error) {
	return newMultiSeriesBlockStepIter(m), nil
}

func (m multiSeriesBlock) SeriesIter() (block.UnconsolidatedSeriesIter, error) {
	return newMultiSeriesBlockSeriesIter(m), nil
}

func (m multiSeriesBlock) SeriesMeta() []block.SeriesMeta {
	metas := make([]block.SeriesMeta, len(m.seriesList))
	for i, s := range m.seriesList {
		metas[i].Tags = s.Tags
		metas[i].Name = s.Name()
	}

	return metas
}

func (m multiSeriesBlock) Consolidate() (block.Block, error) {
	m.consolidated = true
	return &consolidatedBlock{
		unconsolidated:    m,
		consolidationFunc: block.TakeLast,
	}, nil
}

<<<<<<< HEAD
=======
func (c *consolidatedBlock) Meta() block.Metadata {
	return c.unconsolidated.Meta()
}

func (c *consolidatedBlock) WithMetadata(
	meta block.Metadata,
	seriesMeta []block.SeriesMeta,
) (block.Block, error) {
	unconsolidated, err := c.unconsolidated.WithMetadata(
		meta,
		seriesMeta,
	)
	if err != nil {
		return nil, err
	}

	return &consolidatedBlock{
		unconsolidated:    unconsolidated,
		consolidationFunc: c.consolidationFunc,
	}, nil
}

>>>>>>> 81b34bdd
// TODO: Actually free up resources
func (m multiSeriesBlock) Close() error {
	return nil
}

func (m multiSeriesBlock) Meta() block.Metadata {
	return m.meta
}

type multiSeriesBlockStepIter struct {
	block  multiSeriesBlock
	index  int
	values [][]ts.Datapoints
}

func newMultiSeriesBlockStepIter(
	b multiSeriesBlock,
) block.UnconsolidatedStepIter {
	values := make([][]ts.Datapoints, len(b.seriesList))
	bounds := b.meta.Bounds
	for i, s := range b.seriesList {
		if b.consolidated {
			values[i] = s.Values().AlignToBounds(bounds, b.lookbackDuration)
		} else {
			values[i] = s.Values().AlignToBoundsNoWriteForward(bounds,
				b.lookbackDuration)
		}
	}

	return &multiSeriesBlockStepIter{
		index:  -1,
		block:  b,
		values: values,
	}
}

func (m *multiSeriesBlockStepIter) SeriesMeta() []block.SeriesMeta {
	return m.block.SeriesMeta()
}

func (m *multiSeriesBlockStepIter) Next() bool {
	if len(m.values) == 0 {
		return false
	}

	m.index++
	return m.index < len(m.values[0])
}

func (m *multiSeriesBlockStepIter) Err() error {
	return nil
}

func (m *multiSeriesBlockStepIter) Current() block.UnconsolidatedStep {
	values := make([]ts.Datapoints, len(m.values))
	for i, series := range m.values {
		values[i] = series[m.index]
	}

	bounds := m.block.meta.Bounds
	t, _ := bounds.TimeForIndex(m.index)
	return unconsolidatedStep{time: t, values: values}
}

func (m *multiSeriesBlockStepIter) StepCount() int {
	// If series has fewer points then it should return NaNs
	return m.block.StepCount()
}

// TODO: Actually free up resources
func (m *multiSeriesBlockStepIter) Close() {
}

type multiSeriesBlockSeriesIter struct {
	block        multiSeriesBlock
	index        int
	consolidated bool
}

func (m *multiSeriesBlockSeriesIter) SeriesMeta() []block.SeriesMeta {
	return m.block.SeriesMeta()
}

func newMultiSeriesBlockSeriesIter(
	block multiSeriesBlock,
) block.UnconsolidatedSeriesIter {
	return &multiSeriesBlockSeriesIter{
		block:        block,
		index:        -1,
		consolidated: block.consolidated,
	}
}

func (m *multiSeriesBlockSeriesIter) SeriesCount() int {
	return len(m.block.seriesList)
}

func (m *multiSeriesBlockSeriesIter) Next() bool {
	m.index++
	return m.index < m.SeriesCount()
}

func (m *multiSeriesBlockSeriesIter) Current() block.UnconsolidatedSeries {
	s := m.block.seriesList[m.index]
	values := make([]ts.Datapoints, m.block.StepCount())
	lookback := m.block.lookbackDuration
	var seriesValues []ts.Datapoints
	if m.consolidated {
		seriesValues = s.Values().AlignToBounds(m.block.meta.Bounds, lookback)
	} else {
		seriesValues = s.Values().AlignToBoundsNoWriteForward(m.block.meta.Bounds,
			lookback)
	}

	seriesLen := len(seriesValues)
	for i := 0; i < m.block.StepCount(); i++ {
		if i < seriesLen {
			values[i] = seriesValues[i]
		} else {
			values[i] = nil
		}
	}

	return block.NewUnconsolidatedSeries(values, block.SeriesMeta{
		Tags: s.Tags,
		Name: s.Name(),
	})
}

func (m *multiSeriesBlockSeriesIter) Err() error {
	return nil
}

func (m *multiSeriesBlockSeriesIter) Close() {
}

type unconsolidatedStep struct {
	time   time.Time
	values []ts.Datapoints
}

// Time for the step.
func (s unconsolidatedStep) Time() time.Time {
	return s.time
}

// Values for the column.
func (s unconsolidatedStep) Values() []ts.Datapoints {
	return s.values
}

// NewUnconsolidatedStep returns an unconsolidated step with given values.
func NewUnconsolidatedStep(
	time time.Time,
	values []ts.Datapoints,
) block.UnconsolidatedStep {
	return unconsolidatedStep{
		time:   time,
		values: values,
	}
}<|MERGE_RESOLUTION|>--- conflicted
+++ resolved
@@ -68,10 +68,6 @@
 	unconsolidated   block.UnconsolidatedBlock
 }
 
-<<<<<<< HEAD
-func (m *multiBlockWrapper) Unconsolidated() (
-	block.UnconsolidatedBlock, error) {
-=======
 func (m *multiBlockWrapper) Meta() block.Metadata {
 	return m.unconsolidated.Meta()
 }
@@ -81,7 +77,6 @@
 }
 
 func (m *multiBlockWrapper) Unconsolidated() (block.UnconsolidatedBlock, error) {
->>>>>>> 81b34bdd
 	return m.unconsolidated, nil
 }
 
@@ -152,29 +147,8 @@
 	}, nil
 }
 
-<<<<<<< HEAD
 func (m multiSeriesBlock) Meta() block.Metadata {
 	return m.meta
-=======
-func (m multiSeriesBlock) WithMetadata(
-	meta block.Metadata,
-	seriesMeta []block.SeriesMeta,
-) (block.UnconsolidatedBlock, error) {
-	if len(seriesMeta) != len(m.seriesList) {
-		return nil, errors.New("mismatched meta size")
-	}
-
-	block := multiSeriesBlock{
-		meta:       meta,
-		seriesList: m.seriesList,
-	}
-
-	for i, meta := range seriesMeta {
-		block.seriesList[i].Tags = meta.Tags
-	}
-
-	return block, nil
->>>>>>> 81b34bdd
 }
 
 func (m multiSeriesBlock) StepCount() int {
@@ -208,38 +182,13 @@
 	}, nil
 }
 
-<<<<<<< HEAD
-=======
 func (c *consolidatedBlock) Meta() block.Metadata {
 	return c.unconsolidated.Meta()
 }
 
-func (c *consolidatedBlock) WithMetadata(
-	meta block.Metadata,
-	seriesMeta []block.SeriesMeta,
-) (block.Block, error) {
-	unconsolidated, err := c.unconsolidated.WithMetadata(
-		meta,
-		seriesMeta,
-	)
-	if err != nil {
-		return nil, err
-	}
-
-	return &consolidatedBlock{
-		unconsolidated:    unconsolidated,
-		consolidationFunc: c.consolidationFunc,
-	}, nil
-}
-
->>>>>>> 81b34bdd
 // TODO: Actually free up resources
 func (m multiSeriesBlock) Close() error {
 	return nil
-}
-
-func (m multiSeriesBlock) Meta() block.Metadata {
-	return m.meta
 }
 
 type multiSeriesBlockStepIter struct {
